--- conflicted
+++ resolved
@@ -6,19 +6,14 @@
     OutputChunk,
     PluginContext,
     PluginImpl,
-<<<<<<< HEAD
-    RenderedChunk
-=======
     SourceMap,
     SourceMapInput
->>>>>>> 954be8a2
 } from 'rollup';
 import {createFilter} from 'rollup-pluginutils';
 import {encode, decode} from 'sourcemap-codec';
 import {readFileSync} from "fs";
 import urljoin from 'url-join';
 
-<<<<<<< HEAD
 interface SourceMap {
     mappings: string,
     sources: string[],
@@ -32,26 +27,13 @@
     sourcemap: boolean;
     chunkFileNames: string;
     entryFileNames: string;
-=======
-function hash(content: string) {
-    return crypto.createHmac('sha256', content)
-        .digest('hex')
-        .substr(0, 8);
-}
-
-function makeFileName(name: string, hashed: string, pattern: string) {
-    return pattern.replace('[name]', name).replace('[hash]', hashed);
->>>>>>> 954be8a2
 }
 
 interface InputPluginOptions {
     injectImports?: boolean;
-<<<<<<< HEAD
     injectType?: 'link' | null;
     ignore?: boolean;
     sourcemap?: boolean;
-=======
->>>>>>> 954be8a2
     chunkFileNames?: string;
     entryFileNames?: string;
     publicPath?: string;
@@ -59,7 +41,6 @@
     emitFiles?: boolean;
 }
 
-<<<<<<< HEAD
 function hash(content: string) {
     return crypto.createHmac('sha256', content)
         .digest('hex')
@@ -140,20 +121,6 @@
         entryFileNames: '[name].css',
     };
 
-=======
-const defaultPluginOptions = {
-    injectImports: false,
-    chunkFileNames: '[name]-[hash].css',
-    entryFileNames: '[name].css',
-    publicPath: '',
-    sourcemap: false,
-    emitFiles: true
-};
-
-const cssChunks: PluginImpl<InputPluginOptions> = function (options = {}) {
-    const filter = createFilter(/\.css$/i, []);
-
->>>>>>> 954be8a2
     Object.keys(options).forEach(key => {
         if (!(key in defaultPluginOptions))
             throw new Error(`unknown option ${key}`);
@@ -168,7 +135,6 @@
     return {
         name: 'css',
 
-<<<<<<< HEAD
         buildStart(this: PluginContext): void {
             if (!pluginOptions.injectType) {
                 return;
@@ -205,9 +171,6 @@
         },
 
         transform(code: string, id: string) {
-=======
-        load(id: string) {
->>>>>>> 954be8a2
             if (!filter(id)) return null;
 
             let code = readFileSync(id, 'utf8');
